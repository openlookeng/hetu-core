/*
 * Licensed under the Apache License, Version 2.0 (the "License");
 * you may not use this file except in compliance with the License.
 * You may obtain a copy of the License at
 *
 *     http://www.apache.org/licenses/LICENSE-2.0
 *
 * Unless required by applicable law or agreed to in writing, software
 * distributed under the License is distributed on an "AS IS" BASIS,
 * WITHOUT WARRANTIES OR CONDITIONS OF ANY KIND, either express or implied.
 * See the License for the specific language governing permissions and
 * limitations under the License.
 */
package io.prestosql.execution.scheduler;

import com.google.common.base.Supplier;
import com.google.common.collect.ImmutableList;
import com.google.common.collect.ImmutableMap;
import com.google.common.collect.Iterables;
import io.prestosql.Session;
import io.prestosql.client.NodeVersion;
import io.prestosql.cost.StatsAndCosts;
import io.prestosql.dynamicfilter.DynamicFilterService;
import io.prestosql.exchange.Exchange;
import io.prestosql.exchange.ExchangeManager;
import io.prestosql.exchange.RetryPolicy;
import io.prestosql.exchange.TestExchangeManager;
import io.prestosql.execution.LocationFactory;
import io.prestosql.execution.MockRemoteTaskFactory;
import io.prestosql.execution.MockRemoteTaskFactory.MockRemoteTask;
import io.prestosql.execution.NodeTaskMap;
import io.prestosql.execution.RemoteTask;
import io.prestosql.execution.SqlStageExecution;
import io.prestosql.execution.StageId;
import io.prestosql.execution.TableExecuteContextManager;
import io.prestosql.execution.TableInfo;
import io.prestosql.execution.TestSqlTaskManager.MockLocationFactory;
import io.prestosql.execution.buffer.OutputBuffers.OutputBufferId;
import io.prestosql.failuredetector.NoOpFailureDetector;
import io.prestosql.filesystem.FileSystemClientManager;
import io.prestosql.heuristicindex.HeuristicIndexerManager;
import io.prestosql.metadata.InMemoryNodeManager;
import io.prestosql.metadata.InternalNode;
import io.prestosql.metadata.InternalNodeManager;
import io.prestosql.metastore.HetuMetaStoreManager;
import io.prestosql.seedstore.SeedStoreManager;
import io.prestosql.snapshot.QueryRecoveryManager;
import io.prestosql.snapshot.QuerySnapshotManager;
import io.prestosql.spi.QueryId;
import io.prestosql.spi.connector.CatalogName;
import io.prestosql.spi.connector.ConnectorPartitionHandle;
import io.prestosql.spi.connector.ConnectorSplit;
import io.prestosql.spi.connector.ConnectorSplitSource;
import io.prestosql.spi.connector.FixedSplitSource;
import io.prestosql.spi.connector.QualifiedObjectName;
import io.prestosql.spi.operator.ReuseExchangeOperator;
import io.prestosql.spi.plan.JoinNode;
import io.prestosql.spi.plan.PlanNodeId;
import io.prestosql.spi.plan.Symbol;
import io.prestosql.spi.plan.TableScanNode;
import io.prestosql.spi.predicate.TupleDomain;
import io.prestosql.split.ConnectorAwareSplitSource;
import io.prestosql.split.SplitSource;
import io.prestosql.sql.planner.Partitioning;
import io.prestosql.sql.planner.PartitioningScheme;
import io.prestosql.sql.planner.PlanFragment;
import io.prestosql.sql.planner.StageExecutionPlan;
import io.prestosql.sql.planner.plan.PlanFragmentId;
import io.prestosql.sql.planner.plan.RemoteSourceNode;
import io.prestosql.statestore.LocalStateStoreProvider;
import io.prestosql.testing.TestingMetadata.TestingColumnHandle;
import io.prestosql.testing.TestingRecoveryUtils;
import io.prestosql.testing.TestingSplit;
import io.prestosql.util.FinalizerService;
import org.testng.annotations.AfterClass;
import org.testng.annotations.BeforeClass;
import org.testng.annotations.Test;

import java.net.URI;
import java.util.ArrayList;
import java.util.List;
import java.util.Optional;
import java.util.UUID;
import java.util.concurrent.CompletableFuture;
import java.util.concurrent.ExecutorService;
import java.util.concurrent.LinkedBlockingQueue;
import java.util.concurrent.ScheduledExecutorService;

import static com.google.common.base.Preconditions.checkArgument;
import static io.airlift.concurrent.Threads.daemonThreadsNamed;
import static io.prestosql.SessionTestUtils.TEST_SESSION;
import static io.prestosql.execution.buffer.OutputBuffers.BufferType.PARTITIONED;
import static io.prestosql.execution.buffer.OutputBuffers.createInitialEmptyOutputBuffers;
import static io.prestosql.execution.scheduler.SourcePartitionedScheduler.newSourcePartitionedSchedulerAsStageScheduler;
import static io.prestosql.operator.StageExecutionDescriptor.ungroupedExecution;
import static io.prestosql.spi.StandardErrorCode.NO_NODES_AVAILABLE;
import static io.prestosql.spi.connector.NotPartitionedPartitionHandle.NOT_PARTITIONED;
import static io.prestosql.spi.plan.JoinNode.Type.INNER;
import static io.prestosql.spi.type.VarcharType.VARCHAR;
import static io.prestosql.sql.planner.SystemPartitioningHandle.SINGLE_DISTRIBUTION;
import static io.prestosql.sql.planner.SystemPartitioningHandle.SOURCE_DISTRIBUTION;
import static io.prestosql.sql.planner.plan.ExchangeNode.Type.GATHER;
import static io.prestosql.testing.TestingHandles.TEST_TABLE_HANDLE;
import static io.prestosql.testing.TestingRecoveryUtils.NOOP_RECOVERY_UTILS;
import static io.prestosql.testing.TestingSession.testSessionBuilder;
import static io.prestosql.testing.assertions.PrestoExceptionAssert.assertPrestoExceptionThrownBy;
import static java.lang.Integer.min;
import static java.util.Objects.requireNonNull;
import static java.util.concurrent.Executors.newCachedThreadPool;
import static java.util.concurrent.Executors.newScheduledThreadPool;
import static org.testng.Assert.assertEquals;
import static org.testng.Assert.assertFalse;
import static org.testng.Assert.assertTrue;

public class TestSourcePartitionedScheduler
{
    public static final OutputBufferId OUT = new OutputBufferId(0);
    private static final CatalogName CONNECTOR_ID = TEST_TABLE_HANDLE.getCatalogName();

    private final ExecutorService queryExecutor = newCachedThreadPool(daemonThreadsNamed("stageExecutor-%s"));
    private final ScheduledExecutorService scheduledExecutor = newScheduledThreadPool(2, daemonThreadsNamed("stageScheduledExecutor-%s"));
    private final LocationFactory locationFactory = new MockLocationFactory();
    private final InMemoryNodeManager nodeManager = new InMemoryNodeManager();
    private final FinalizerService finalizerService = new FinalizerService();
    private static final Session session = testSessionBuilder().build();
    SeedStoreManager seedStoreManager = new SeedStoreManager(new FileSystemClientManager());

    public TestSourcePartitionedScheduler()
    {
        nodeManager.addNode(CONNECTOR_ID,
                new InternalNode("other1", URI.create("http://127.0.0.1:11"), NodeVersion.UNKNOWN, false),
                new InternalNode("other2", URI.create("http://127.0.0.1:12"), NodeVersion.UNKNOWN, false),
                new InternalNode("other3", URI.create("http://127.0.0.1:13"), NodeVersion.UNKNOWN, false));
    }

    @BeforeClass
    public void setUp()
    {
        finalizerService.start();
    }

    @AfterClass(alwaysRun = true)
    public void destroyExecutor()
    {
        queryExecutor.shutdownNow();
        scheduledExecutor.shutdownNow();
        finalizerService.destroy();
    }

    @Test
    public void testScheduleNoSplits()
    {
        StageExecutionPlan plan = createPlan(createFixedSplitSource(0, TestingSplit::createRemoteSplit));
        NodeTaskMap nodeTaskMap = new NodeTaskMap(finalizerService);
        SqlStageExecution stage = createSqlStageExecution(plan, nodeTaskMap);

        StageScheduler scheduler = getSourcePartitionedScheduler(plan, stage, nodeManager, nodeTaskMap, 1);

        ScheduleResult scheduleResult = scheduler.schedule();

        assertEquals(scheduleResult.getNewTasks().size(), 1);
        assertEffectivelyFinished(scheduleResult, scheduler);

        stage.abort();
    }

    @Test
    public void testScheduleSplitsOneAtATime()
    {
        StageExecutionPlan plan = createPlan(createFixedSplitSource(60, TestingSplit::createRemoteSplit));
        NodeTaskMap nodeTaskMap = new NodeTaskMap(finalizerService);
        SqlStageExecution stage = createSqlStageExecution(plan, nodeTaskMap);

        try (StageScheduler scheduler = getSourcePartitionedScheduler(plan, stage, nodeManager, nodeTaskMap, 1)) {
            for (int i = 0; i < 60; i++) {
                ScheduleResult scheduleResult = scheduler.schedule();

                // only finishes when last split is fetched
                if (i == 59) {
                    assertEffectivelyFinished(scheduleResult, scheduler);
                }
                else {
                    assertFalse(scheduleResult.isFinished());
                }

                // never blocks
                assertTrue(scheduleResult.getBlocked().isDone());

                // first three splits create new tasks
                assertEquals(scheduleResult.getNewTasks().size(), i < 3 ? 1 : 0);
                assertEquals(stage.getAllTasks().size(), i < 3 ? i + 1 : 3);

                assertPartitionedSplitCount(stage, min(i + 1, 60));
            }

            for (RemoteTask remoteTask : stage.getAllTasks()) {
                assertEquals(remoteTask.getPartitionedSplitCount(), 20);
            }

            stage.abort();
        }
    }

    @Test
    public void testScheduleSplitsBatched()
    {
        StageExecutionPlan plan = createPlan(createFixedSplitSource(60, TestingSplit::createRemoteSplit));
        NodeTaskMap nodeTaskMap = new NodeTaskMap(finalizerService);
        SqlStageExecution stage = createSqlStageExecution(plan, nodeTaskMap);

        StageScheduler scheduler = getSourcePartitionedScheduler(plan, stage, nodeManager, nodeTaskMap, 7);

        for (int i = 0; i <= (60 / 7); i++) {
            ScheduleResult scheduleResult = scheduler.schedule();

            // finishes when last split is fetched
            if (i == (60 / 7)) {
                assertEffectivelyFinished(scheduleResult, scheduler);
            }
            else {
                assertFalse(scheduleResult.isFinished());
            }

            // never blocks
            assertTrue(scheduleResult.getBlocked().isDone());

            // first three splits create new tasks
            assertEquals(scheduleResult.getNewTasks().size(), i == 0 ? 3 : 0);
            assertEquals(stage.getAllTasks().size(), 3);

            assertPartitionedSplitCount(stage, min((i + 1) * 7, 60));
        }

        for (RemoteTask remoteTask : stage.getAllTasks()) {
            assertEquals(remoteTask.getPartitionedSplitCount(), 20);
        }

        stage.abort();
    }

    @Test
    public void testScheduleSplitsBlock()
    {
        StageExecutionPlan plan = createPlan(createFixedSplitSource(80, TestingSplit::createRemoteSplit));
        NodeTaskMap nodeTaskMap = new NodeTaskMap(finalizerService);
        SqlStageExecution stage = createSqlStageExecution(plan, nodeTaskMap);

        StageScheduler scheduler = getSourcePartitionedScheduler(plan, stage, nodeManager, nodeTaskMap, 1);

        // schedule first 60 splits, which will cause the scheduler to block
        for (int i = 0; i <= 60; i++) {
            ScheduleResult scheduleResult = scheduler.schedule();

            assertFalse(scheduleResult.isFinished());

            // blocks at 20 per node
            assertEquals(scheduleResult.getBlocked().isDone(), i != 60);

            // first three splits create new tasks
            assertEquals(scheduleResult.getNewTasks().size(), i < 3 ? 1 : 0);
            assertEquals(stage.getAllTasks().size(), i < 3 ? i + 1 : 3);

            assertPartitionedSplitCount(stage, min(i + 1, 60));
        }

        for (RemoteTask remoteTask : stage.getAllTasks()) {
            assertEquals(remoteTask.getPartitionedSplitCount(), 20);
        }

        // todo rewrite MockRemoteTask to fire a tate transition when splits are cleared, and then validate blocked future completes

        // drop the 20 splits from one node
        ((MockRemoteTask) stage.getAllTasks().get(0)).clearSplits();

        // schedule remaining 20 splits
        for (int i = 0; i < 20; i++) {
            ScheduleResult scheduleResult = scheduler.schedule();

            // finishes when last split is fetched
            if (i == 19) {
                assertEffectivelyFinished(scheduleResult, scheduler);
            }
            else {
                assertFalse(scheduleResult.isFinished());
            }

            // does not block again
            assertTrue(scheduleResult.getBlocked().isDone());

            // no additional tasks will be created
            assertEquals(scheduleResult.getNewTasks().size(), 0);
            assertEquals(stage.getAllTasks().size(), 3);

            // we dropped 20 splits so start at 40 and count to 60
            assertPartitionedSplitCount(stage, min(i + 41, 60));
        }

        for (RemoteTask remoteTask : stage.getAllTasks()) {
            assertEquals(remoteTask.getPartitionedSplitCount(), 20);
        }

        stage.abort();
    }

    @Test
    public void testScheduleSlowSplitSource()
    {
        QueuedSplitSource queuedSplitSource = new QueuedSplitSource(TestingSplit::createRemoteSplit);
        StageExecutionPlan plan = createPlan(queuedSplitSource);
        NodeTaskMap nodeTaskMap = new NodeTaskMap(finalizerService);
        SqlStageExecution stage = createSqlStageExecution(plan, nodeTaskMap);

        StageScheduler scheduler = getSourcePartitionedScheduler(plan, stage, nodeManager, nodeTaskMap, 1);

        // schedule with no splits - will block
        ScheduleResult scheduleResult = scheduler.schedule();
        assertFalse(scheduleResult.isFinished());
        assertFalse(scheduleResult.getBlocked().isDone());
        assertEquals(scheduleResult.getNewTasks().size(), 0);
        assertEquals(stage.getAllTasks().size(), 0);

        queuedSplitSource.addSplits(1);
        assertTrue(scheduleResult.getBlocked().isDone());
    }

    @Test
    public void testNoNodes()
    {
        assertPrestoExceptionThrownBy(() -> {
            NodeTaskMap nodeTaskMap = new NodeTaskMap(finalizerService);
            InMemoryNodeManager memoryNodeManager = new InMemoryNodeManager();
            NodeScheduler nodeScheduler = new NodeScheduler(new LegacyNetworkTopology(), memoryNodeManager, new NodeSchedulerConfig().setIncludeCoordinator(false), nodeTaskMap);

            StageExecutionPlan plan = createPlan(createFixedSplitSource(20, TestingSplit::createRemoteSplit));
            SqlStageExecution stage = createSqlStageExecution(plan, nodeTaskMap);

            StageScheduler scheduler = newSourcePartitionedSchedulerAsStageScheduler(
                    stage,
                    Iterables.getOnlyElement(plan.getSplitSources().keySet()),
                    Iterables.getOnlyElement(plan.getSplitSources().values()),
                    new DynamicSplitPlacementPolicy(nodeScheduler.createNodeSelector(CONNECTOR_ID, false, null), stage::getAllTasks),
<<<<<<< HEAD
                    2, session, new HeuristicIndexerManager(new FileSystemClientManager(), new HetuMetaStoreManager()), null);
=======
                    2, session, new HeuristicIndexerManager(new FileSystemClientManager(), new HetuMetaStoreManager()), new TableExecuteContextManager());
>>>>>>> 1f4a988a
            scheduler.schedule();
        }).hasErrorCode(NO_NODES_AVAILABLE);
    }

    @Test
    public void testBalancedSplitAssignment()
    {
        // use private node manager so we can add a node later
        InMemoryNodeManager memoryNodeManager = new InMemoryNodeManager();
        memoryNodeManager.addNode(CONNECTOR_ID,
                new InternalNode("other1", URI.create("http://127.0.0.1:11"), NodeVersion.UNKNOWN, false),
                new InternalNode("other2", URI.create("http://127.0.0.1:12"), NodeVersion.UNKNOWN, false),
                new InternalNode("other3", URI.create("http://127.0.0.1:13"), NodeVersion.UNKNOWN, false));
        NodeTaskMap nodeTaskMap = new NodeTaskMap(finalizerService);

        // Schedule 15 splits - there are 3 nodes, each node should get 5 splits
        StageExecutionPlan firstPlan = createPlan(createFixedSplitSource(15, TestingSplit::createRemoteSplit));
        SqlStageExecution firstStage = createSqlStageExecution(firstPlan, nodeTaskMap);
        StageScheduler firstScheduler = getSourcePartitionedScheduler(firstPlan, firstStage, memoryNodeManager, nodeTaskMap, 200);

        ScheduleResult scheduleResult = firstScheduler.schedule();
        assertEffectivelyFinished(scheduleResult, firstScheduler);
        assertTrue(scheduleResult.getBlocked().isDone());
        assertEquals(scheduleResult.getNewTasks().size(), 3);
        assertEquals(firstStage.getAllTasks().size(), 3);
        for (RemoteTask remoteTask : firstStage.getAllTasks()) {
            assertEquals(remoteTask.getPartitionedSplitCount(), 5);
        }

        // Add new node
        InternalNode additionalNode = new InternalNode("other4", URI.create("http://127.0.0.1:14"), NodeVersion.UNKNOWN, false);
        memoryNodeManager.addNode(CONNECTOR_ID, additionalNode);

        // Schedule 5 splits in another query. Since the new node does not have any splits, all 5 splits are assigned to the new node
        StageExecutionPlan secondPlan = createPlan(createFixedSplitSource(5, TestingSplit::createRemoteSplit));
        SqlStageExecution secondStage = createSqlStageExecution(secondPlan, nodeTaskMap);
        StageScheduler secondScheduler = getSourcePartitionedScheduler(secondPlan, secondStage, memoryNodeManager, nodeTaskMap, 200);

        scheduleResult = secondScheduler.schedule();
        assertEffectivelyFinished(scheduleResult, secondScheduler);
        assertTrue(scheduleResult.getBlocked().isDone());
        assertEquals(scheduleResult.getNewTasks().size(), 1);
        assertEquals(secondStage.getAllTasks().size(), 1);
        RemoteTask task = secondStage.getAllTasks().get(0);
        assertEquals(task.getPartitionedSplitCount(), 5);

        firstStage.abort();
        secondStage.abort();
    }

    @Test
    public void testBlockCausesFullSchedule()
    {
        NodeTaskMap nodeTaskMap = new NodeTaskMap(finalizerService);

        // Schedule 60 splits - filling up all nodes
        StageExecutionPlan firstPlan = createPlan(createFixedSplitSource(60, TestingSplit::createRemoteSplit));
        SqlStageExecution firstStage = createSqlStageExecution(firstPlan, nodeTaskMap);
        StageScheduler firstScheduler = getSourcePartitionedScheduler(firstPlan, firstStage, nodeManager, nodeTaskMap, 200);

        ScheduleResult scheduleResult = firstScheduler.schedule();
        assertEffectivelyFinished(scheduleResult, firstScheduler);
        assertTrue(scheduleResult.getBlocked().isDone());
        assertEquals(scheduleResult.getNewTasks().size(), 3);
        assertEquals(firstStage.getAllTasks().size(), 3);
        for (RemoteTask remoteTask : firstStage.getAllTasks()) {
            assertEquals(remoteTask.getPartitionedSplitCount(), 20);
        }

        // Schedule more splits in another query, which will block since all nodes are full
        StageExecutionPlan secondPlan = createPlan(createFixedSplitSource(5, TestingSplit::createRemoteSplit));
        SqlStageExecution secondStage = createSqlStageExecution(secondPlan, nodeTaskMap);
        StageScheduler secondScheduler = getSourcePartitionedScheduler(secondPlan, secondStage, nodeManager, nodeTaskMap, 200);

        scheduleResult = secondScheduler.schedule();
        assertFalse(scheduleResult.isFinished());
        assertTrue(scheduleResult.getBlocked().isDone());
        assertEquals(scheduleResult.getNewTasks().size(), 3);
        assertEquals(secondStage.getAllTasks().size(), 3);
        for (RemoteTask remoteTask : secondStage.getAllTasks()) {
            assertEquals(remoteTask.getPartitionedSplitCount(), 0);
        }

        firstStage.abort();
        secondStage.abort();
    }

    @Test
    public void testCreateExchange()
    {
        ExchangeManager exchangeManager = TestExchangeManager.createExchangeManager();
        StageId rootStageId = new StageId(new QueryId("query"), 0);
        Optional<Exchange> exchange = SqlQueryScheduler.createSqlStageExchange(exchangeManager, rootStageId);
        assertFalse(exchange.isPresent());

        StageId exchangeStageId = new StageId(new QueryId("query"), 1);
        exchange = SqlQueryScheduler.createSqlStageExchange(exchangeManager, exchangeStageId);
        assertTrue(exchange.isPresent());
    }

    private static void assertPartitionedSplitCount(SqlStageExecution stage, int expectedPartitionedSplitCount)
    {
        assertEquals(stage.getAllTasks().stream().mapToInt(RemoteTask::getPartitionedSplitCount).sum(), expectedPartitionedSplitCount);
    }

    private static void assertEffectivelyFinished(ScheduleResult scheduleResult, StageScheduler scheduler)
    {
        if (scheduleResult.isFinished()) {
            assertTrue(scheduleResult.getBlocked().isDone());
            return;
        }

        assertTrue(scheduleResult.getBlocked().isDone());
        ScheduleResult nextScheduleResult = scheduler.schedule();
        assertTrue(nextScheduleResult.isFinished());
        assertTrue(nextScheduleResult.getBlocked().isDone());
        assertEquals(nextScheduleResult.getNewTasks().size(), 0);
        assertEquals(nextScheduleResult.getSplitsScheduled(), 0);
    }

    private static StageScheduler getSourcePartitionedScheduler(
            StageExecutionPlan plan,
            SqlStageExecution stage,
            InternalNodeManager nodeManager,
            NodeTaskMap nodeTaskMap,
            int splitBatchSize)
    {
        NodeSchedulerConfig nodeSchedulerConfig = new NodeSchedulerConfig()
                .setIncludeCoordinator(false)
                .setMaxSplitsPerNode(20)
                .setMaxPendingSplitsPerTask(0);
        NodeScheduler nodeScheduler = new NodeScheduler(new LegacyNetworkTopology(), nodeManager, nodeSchedulerConfig, nodeTaskMap);

        PlanNodeId sourceNode = Iterables.getOnlyElement(plan.getSplitSources().keySet());
        SplitSource splitSource = Iterables.getOnlyElement(plan.getSplitSources().values());
        SplitPlacementPolicy placementPolicy = new DynamicSplitPlacementPolicy(nodeScheduler.createNodeSelector(splitSource.getCatalogName(), false, null), stage::getAllTasks);
        return newSourcePartitionedSchedulerAsStageScheduler(stage, sourceNode, splitSource,
<<<<<<< HEAD
                placementPolicy, splitBatchSize, session, new HeuristicIndexerManager(new FileSystemClientManager(), new HetuMetaStoreManager()), null);
=======
                placementPolicy, splitBatchSize, session, new HeuristicIndexerManager(new FileSystemClientManager(), new HetuMetaStoreManager()), new TableExecuteContextManager());
>>>>>>> 1f4a988a
    }

    private static StageExecutionPlan createPlan(ConnectorSplitSource splitSource)
    {
        Symbol symbol = new Symbol("column");

        // table scan with splitCount splits
        PlanNodeId tableScanNodeId = new PlanNodeId("plan_id");
        TableScanNode tableScan = TableScanNode.newInstance(
                tableScanNodeId,
                TEST_TABLE_HANDLE,
                ImmutableList.of(symbol),
                ImmutableMap.of(symbol, new TestingColumnHandle("column")), ReuseExchangeOperator.STRATEGY.REUSE_STRATEGY_DEFAULT, new UUID(0, 0), 0, false);

        RemoteSourceNode remote = new RemoteSourceNode(new PlanNodeId("remote_id"), new PlanFragmentId("plan_fragment_id"), ImmutableList.of(), Optional.empty(), GATHER, RetryPolicy.NONE);
        PlanFragment testFragment = new PlanFragment(
                new PlanFragmentId("plan_id"),
                new JoinNode(new PlanNodeId("join_id"),
                        INNER,
                        tableScan,
                        remote,
                        ImmutableList.of(),
                        ImmutableList.<Symbol>builder()
                                .addAll(tableScan.getOutputSymbols())
                                .addAll(remote.getOutputSymbols())
                                .build(),
                        Optional.empty(),
                        Optional.empty(),
                        Optional.empty(),
                        Optional.empty(),
                        Optional.empty(),
                        ImmutableMap.of()),
                ImmutableMap.of(symbol, VARCHAR),
                SOURCE_DISTRIBUTION,
                ImmutableList.of(tableScanNodeId),
                new PartitioningScheme(Partitioning.create(SINGLE_DISTRIBUTION, ImmutableList.of()), ImmutableList.of(symbol)),
                ungroupedExecution(),
                StatsAndCosts.empty(),
                Optional.empty(),
                Optional.empty(),
                Optional.empty());

        return new StageExecutionPlan(
                testFragment,
                ImmutableMap.of(tableScanNodeId, new ConnectorAwareSplitSource(CONNECTOR_ID, splitSource)),
                ImmutableList.of(),
                ImmutableMap.of(tableScanNodeId, new TableInfo(new QualifiedObjectName("test", "test", "test"), TupleDomain.all())));
    }

    public static ConnectorSplitSource createFixedSplitSource(int splitCount, Supplier<ConnectorSplit> splitFactory)
    {
        ImmutableList.Builder<ConnectorSplit> splits = ImmutableList.builder();

        for (int i = 0; i < splitCount; i++) {
            splits.add(splitFactory.get());
        }
        return new FixedSplitSource(splits.build());
    }

    private SqlStageExecution createSqlStageExecution(StageExecutionPlan tableScanPlan, NodeTaskMap nodeTaskMap)
    {
        StageId stageId = new StageId(new QueryId("query"), 0);
        SqlStageExecution stage = SqlStageExecution.createSqlStageExecution(stageId,
                locationFactory.createStageLocation(stageId),
                tableScanPlan.getFragment(),
                tableScanPlan.getTables(),
                new MockRemoteTaskFactory(queryExecutor, scheduledExecutor),
                TEST_SESSION,
                true,
                nodeTaskMap,
                queryExecutor,
                new NoOpFailureDetector(),
                new SplitSchedulerStats(),
                new DynamicFilterService(new LocalStateStoreProvider(seedStoreManager)),
                new QuerySnapshotManager(stageId.getQueryId(), NOOP_RECOVERY_UTILS, TEST_SESSION),
                new QueryRecoveryManager(TestingRecoveryUtils.NOOP_RECOVERY_UTILS, TEST_SESSION, stageId.getQueryId()),
                Optional.empty());

        stage.setOutputBuffers(createInitialEmptyOutputBuffers(PARTITIONED)
                .withBuffer(OUT, 0)
                .withNoMoreBufferIds());

        return stage;
    }

    private static class QueuedSplitSource
            implements ConnectorSplitSource
    {
        private final Supplier<ConnectorSplit> splitFactory;
        private final LinkedBlockingQueue<ConnectorSplit> queue = new LinkedBlockingQueue<>();
        private CompletableFuture<?> notEmptyFuture = new CompletableFuture<>();
        private boolean closed;

        public QueuedSplitSource(Supplier<ConnectorSplit> splitFactory)
        {
            this.splitFactory = requireNonNull(splitFactory, "splitFactory is null");
        }

        synchronized void addSplits(int count)
        {
            if (closed) {
                return;
            }
            for (int i = 0; i < count; i++) {
                queue.add(splitFactory.get());
                notEmptyFuture.complete(null);
            }
        }

        @Override
        public CompletableFuture<ConnectorSplitBatch> getNextBatch(ConnectorPartitionHandle partitionHandle, int maxSize)
        {
            checkArgument(partitionHandle.equals(NOT_PARTITIONED), "partitionHandle must be NOT_PARTITIONED");
            return notEmptyFuture
                    .thenApply(x -> getBatch(maxSize))
                    .thenApply(splits -> new ConnectorSplitBatch(splits, isFinished()));
        }

        private synchronized List<ConnectorSplit> getBatch(int maxSize)
        {
            // take up to maxSize elements from the queue
            List<ConnectorSplit> elements = new ArrayList<>(maxSize);
            queue.drainTo(elements, maxSize);

            // if the queue is empty and the current future is finished, create a new one so
            // a new readers can be notified when the queue has elements to read
            if (queue.isEmpty() && !closed) {
                if (notEmptyFuture.isDone()) {
                    notEmptyFuture = new CompletableFuture<>();
                }
            }

            return ImmutableList.copyOf(elements);
        }

        @Override
        public synchronized boolean isFinished()
        {
            return closed && queue.isEmpty();
        }

        @Override
        public synchronized void close()
        {
            closed = true;
        }
    }
}<|MERGE_RESOLUTION|>--- conflicted
+++ resolved
@@ -339,11 +339,7 @@
                     Iterables.getOnlyElement(plan.getSplitSources().keySet()),
                     Iterables.getOnlyElement(plan.getSplitSources().values()),
                     new DynamicSplitPlacementPolicy(nodeScheduler.createNodeSelector(CONNECTOR_ID, false, null), stage::getAllTasks),
-<<<<<<< HEAD
-                    2, session, new HeuristicIndexerManager(new FileSystemClientManager(), new HetuMetaStoreManager()), null);
-=======
                     2, session, new HeuristicIndexerManager(new FileSystemClientManager(), new HetuMetaStoreManager()), new TableExecuteContextManager());
->>>>>>> 1f4a988a
             scheduler.schedule();
         }).hasErrorCode(NO_NODES_AVAILABLE);
     }
@@ -481,11 +477,7 @@
         SplitSource splitSource = Iterables.getOnlyElement(plan.getSplitSources().values());
         SplitPlacementPolicy placementPolicy = new DynamicSplitPlacementPolicy(nodeScheduler.createNodeSelector(splitSource.getCatalogName(), false, null), stage::getAllTasks);
         return newSourcePartitionedSchedulerAsStageScheduler(stage, sourceNode, splitSource,
-<<<<<<< HEAD
-                placementPolicy, splitBatchSize, session, new HeuristicIndexerManager(new FileSystemClientManager(), new HetuMetaStoreManager()), null);
-=======
                 placementPolicy, splitBatchSize, session, new HeuristicIndexerManager(new FileSystemClientManager(), new HetuMetaStoreManager()), new TableExecuteContextManager());
->>>>>>> 1f4a988a
     }
 
     private static StageExecutionPlan createPlan(ConnectorSplitSource splitSource)
