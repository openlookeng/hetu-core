--- conflicted
+++ resolved
@@ -20,11 +20,7 @@
 import io.airlift.units.DataSize;
 import io.airlift.units.Duration;
 import io.airlift.units.MinDuration;
-<<<<<<< HEAD
-import io.prestosql.operator.RetryPolicy;
-=======
 import io.prestosql.exchange.RetryPolicy;
->>>>>>> 1f4a988a
 
 import javax.validation.constraints.Max;
 import javax.validation.constraints.Min;
@@ -76,20 +72,6 @@
 
     private int requiredWorkers = 1;
     private Duration requiredWorkersMaxWait = new Duration(5, TimeUnit.MINUTES);
-    private RetryPolicy retryPolicy = RetryPolicy.NONE;
-
-    @NotNull
-    public RetryPolicy getRetryPolicy()
-    {
-        return retryPolicy;
-    }
-
-    @Config("retry-policy")
-    public QueryManagerConfig setRetryPolicy(RetryPolicy retryPolicy)
-    {
-        this.retryPolicy = retryPolicy;
-        return this;
-    }
 
     private RetryPolicy retryPolicy = RetryPolicy.NONE;
 
