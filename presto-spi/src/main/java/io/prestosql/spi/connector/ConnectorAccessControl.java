/*
 * Licensed under the Apache License, Version 2.0 (the "License");
 * you may not use this file except in compliance with the License.
 * You may obtain a copy of the License at
 *
 *     http://www.apache.org/licenses/LICENSE-2.0
 *
 * Unless required by applicable law or agreed to in writing, software
 * distributed under the License is distributed on an "AS IS" BASIS,
 * WITHOUT WARRANTIES OR CONDITIONS OF ANY KIND, either express or implied.
 * See the License for the specific language governing permissions and
 * limitations under the License.
 */
package io.prestosql.spi.connector;

import io.prestosql.spi.security.ConnectorIdentity;
import io.prestosql.spi.security.Identity;
import io.prestosql.spi.security.PrestoPrincipal;
import io.prestosql.spi.security.Privilege;
import io.prestosql.spi.security.ViewExpression;
import io.prestosql.spi.type.Type;

import java.util.Collections;
import java.util.List;
import java.util.Map;
import java.util.Optional;
import java.util.Set;

import static io.prestosql.spi.security.AccessDeniedException.denyAddColumn;
import static io.prestosql.spi.security.AccessDeniedException.denyCommentTable;
import static io.prestosql.spi.security.AccessDeniedException.denyCreateIndex;
import static io.prestosql.spi.security.AccessDeniedException.denyCreateRole;
import static io.prestosql.spi.security.AccessDeniedException.denyCreateSchema;
import static io.prestosql.spi.security.AccessDeniedException.denyCreateTable;
import static io.prestosql.spi.security.AccessDeniedException.denyCreateView;
import static io.prestosql.spi.security.AccessDeniedException.denyCreateViewWithSelect;
import static io.prestosql.spi.security.AccessDeniedException.denyDeleteTable;
import static io.prestosql.spi.security.AccessDeniedException.denyDropColumn;
import static io.prestosql.spi.security.AccessDeniedException.denyDropIndex;
import static io.prestosql.spi.security.AccessDeniedException.denyDropRole;
import static io.prestosql.spi.security.AccessDeniedException.denyDropSchema;
import static io.prestosql.spi.security.AccessDeniedException.denyDropTable;
import static io.prestosql.spi.security.AccessDeniedException.denyDropView;
import static io.prestosql.spi.security.AccessDeniedException.denyGrantRoles;
import static io.prestosql.spi.security.AccessDeniedException.denyGrantTablePrivilege;
import static io.prestosql.spi.security.AccessDeniedException.denyInsertTable;
import static io.prestosql.spi.security.AccessDeniedException.denyRenameColumn;
import static io.prestosql.spi.security.AccessDeniedException.denyRenameIndex;
import static io.prestosql.spi.security.AccessDeniedException.denyRenameSchema;
import static io.prestosql.spi.security.AccessDeniedException.denyRenameTable;
import static io.prestosql.spi.security.AccessDeniedException.denyRevokeRoles;
import static io.prestosql.spi.security.AccessDeniedException.denyRevokeTablePrivilege;
import static io.prestosql.spi.security.AccessDeniedException.denySelectColumns;
import static io.prestosql.spi.security.AccessDeniedException.denySetCatalogSessionProperty;
import static io.prestosql.spi.security.AccessDeniedException.denySetRole;
import static io.prestosql.spi.security.AccessDeniedException.denySetTableProperties;
import static io.prestosql.spi.security.AccessDeniedException.denyShowColumnsMetadata;
import static io.prestosql.spi.security.AccessDeniedException.denyShowCurrentRoles;
import static io.prestosql.spi.security.AccessDeniedException.denyShowIndex;
import static io.prestosql.spi.security.AccessDeniedException.denyShowRoleGrants;
import static io.prestosql.spi.security.AccessDeniedException.denyShowRoles;
import static io.prestosql.spi.security.AccessDeniedException.denyShowSchemas;
import static io.prestosql.spi.security.AccessDeniedException.denyShowTablesMetadata;
import static io.prestosql.spi.security.AccessDeniedException.denyUpdateIndex;
import static io.prestosql.spi.security.AccessDeniedException.denyUpdateTable;
import static java.util.Collections.emptySet;

public interface ConnectorAccessControl
{
<<<<<<< HEAD
    default void checkCanSetTableProperties(Identity identity, SchemaTableName tableName, Map<String, Optional<Object>> properties)
=======
    default void checkCanSetTableProperties(ConnectorSecurityContext context, SchemaTableName tableName, Map<String, Optional<Object>> properties)
>>>>>>> 1f4a988a
    {
        denySetTableProperties(tableName.toString());
    }

    /**
     * Check if identity is allowed to create the specified schema in this catalog.
     *
     * @throws io.prestosql.spi.security.AccessDeniedException if not allowed
     */
    default void checkCanCreateSchema(ConnectorTransactionHandle transactionHandle, ConnectorIdentity identity, String schemaName)
    {
        denyCreateSchema(schemaName);
    }

    /**
     * Check if identity is allowed to drop the specified schema in this catalog.
     *
     * @throws io.prestosql.spi.security.AccessDeniedException if not allowed
     */
    default void checkCanDropSchema(ConnectorTransactionHandle transactionHandle, ConnectorIdentity identity, String schemaName)
    {
        denyDropSchema(schemaName);
    }

    /**
     * Check if identity is allowed to rename the specified schema in this catalog.
     *
     * @throws io.prestosql.spi.security.AccessDeniedException if not allowed
     */
    default void checkCanRenameSchema(ConnectorTransactionHandle transactionHandle, ConnectorIdentity identity, String schemaName, String newSchemaName)
    {
        denyRenameSchema(schemaName, newSchemaName);
    }

    /**
     * Check if identity is allowed to execute SHOW SCHEMAS in a catalog.
     * <p>
     * NOTE: This method is only present to give users an error message when listing is not allowed.
     * The {@link #filterSchemas} method must handle filter all results for unauthorized users,
     * since there are multiple way to list schemas.
     *
     * @throws io.prestosql.spi.security.AccessDeniedException if not allowed
     */
    default void checkCanShowSchemas(ConnectorTransactionHandle transactionHandle, ConnectorIdentity identity)
    {
        denyShowSchemas();
    }

    /**
     * Filter the list of schemas to those visible to the identity.
     */
    default Set<String> filterSchemas(ConnectorTransactionHandle transactionHandle, ConnectorIdentity identity, Set<String> schemaNames)
    {
        return emptySet();
    }

    /**
     * Check if identity is allowed to create the specified table in this catalog.
     *
     * @throws io.prestosql.spi.security.AccessDeniedException if not allowed
     */
    default void checkCanCreateTable(ConnectorTransactionHandle transactionHandle, ConnectorIdentity identity, SchemaTableName tableName)
    {
        denyCreateTable(tableName.toString());
    }

    /**
     * Check if identity is allowed to drop the specified table in this catalog.
     *
     * @throws io.prestosql.spi.security.AccessDeniedException if not allowed
     */
    default void checkCanDropTable(ConnectorTransactionHandle transactionHandle, ConnectorIdentity identity, SchemaTableName tableName)
    {
        denyDropTable(tableName.toString());
    }

    /**
     * Check if identity is allowed to rename the specified table in this catalog.
     *
     * @throws io.prestosql.spi.security.AccessDeniedException if not allowed
     */
    default void checkCanRenameTable(ConnectorTransactionHandle transactionHandle, ConnectorIdentity identity, SchemaTableName tableName, SchemaTableName newTableName)
    {
        denyRenameTable(tableName.toString(), newTableName.toString());
    }

    /**
     * Check if identity is allowed to comment the specified table in this catalog.
     *
     * @throws io.prestosql.spi.security.AccessDeniedException if not allowed
     */
    default void checkCanSetTableComment(ConnectorTransactionHandle transactionHandle, ConnectorIdentity identity, SchemaTableName tableName)
    {
        denyCommentTable(tableName.toString());
    }

    /**
     * Check if identity is allowed to show metadata of tables by executing SHOW TABLES, SHOW GRANTS etc. in a catalog.
     * <p>
     * NOTE: This method is only present to give users an error message when listing is not allowed.
     * The {@link #filterTables} method must filter all results for unauthorized users,
     * since there are multiple ways to list tables.
     *
     * @throws io.prestosql.spi.security.AccessDeniedException if not allowed
     */
    default void checkCanShowTablesMetadata(ConnectorTransactionHandle transactionHandle, ConnectorIdentity identity, String schemaName)
    {
        denyShowTablesMetadata(schemaName);
    }

    /**
     * Filter the list of tables and views to those visible to the identity.
     */
    default Set<SchemaTableName> filterTables(ConnectorTransactionHandle transactionHandle, ConnectorIdentity identity, Set<SchemaTableName> tableNames)
    {
        return emptySet();
    }

    /**
     * Check if identity is allowed to show columns of tables by executing SHOW COLUMNS, DESCRIBE etc.
     * <p>
     * NOTE: This method is only present to give users an error message when listing is not allowed.
     * The {@link #filterColumns} method must filter all results for unauthorized users,
     * since there are multiple ways to list columns.
     *
     * @throws io.prestosql.spi.security.AccessDeniedException if not allowed
     */
    default void checkCanShowColumnsMetadata(ConnectorTransactionHandle transactionHandle, ConnectorIdentity identity, SchemaTableName tableName)
    {
        denyShowColumnsMetadata(tableName.getTableName());
    }

    /**
     * Filter the list of columns to those visible to the identity.
     */
    default List<ColumnMetadata> filterColumns(ConnectorTransactionHandle transactionHandle, ConnectorIdentity identity, SchemaTableName tableName, List<ColumnMetadata> columns)
    {
        return Collections.emptyList();
    }

    /**
     * Check if identity is allowed to add columns to the specified table in this catalog.
     *
     * @throws io.prestosql.spi.security.AccessDeniedException if not allowed
     */
    default void checkCanAddColumn(ConnectorTransactionHandle transactionHandle, ConnectorIdentity identity, SchemaTableName tableName)
    {
        denyAddColumn(tableName.toString());
    }

    /**
     * Check if identity is allowed to drop columns from the specified table in this catalog.
     *
     * @throws io.prestosql.spi.security.AccessDeniedException if not allowed
     */
    default void checkCanDropColumn(ConnectorTransactionHandle transactionHandle, ConnectorIdentity identity, SchemaTableName tableName)
    {
        denyDropColumn(tableName.toString());
    }

    /**
     * Check if identity is allowed to rename a column in the specified table in this catalog.
     *
     * @throws io.prestosql.spi.security.AccessDeniedException if not allowed
     */
    default void checkCanRenameColumn(ConnectorTransactionHandle transactionHandle, ConnectorIdentity identity, SchemaTableName tableName)
    {
        denyRenameColumn(tableName.toString());
    }

    /**
     * Check if identity is allowed to select from the specified columns in a relation.  The column set can be empty.
     *
     * @throws io.prestosql.spi.security.AccessDeniedException if not allowed
     */
    default void checkCanSelectFromColumns(ConnectorTransactionHandle transactionHandle, ConnectorIdentity identity, SchemaTableName tableName, Set<String> columnNames)
    {
        denySelectColumns(tableName.toString(), columnNames);
    }

    /**
     * Check if identity is allowed to insert into the specified table in this catalog.
     *
     * @throws io.prestosql.spi.security.AccessDeniedException if not allowed
     */
    default void checkCanInsertIntoTable(ConnectorTransactionHandle transactionHandle, ConnectorIdentity identity, SchemaTableName tableName)
    {
        denyInsertTable(tableName.toString());
    }

    /**
     * Check if identity is allowed to delete from the specified table in this catalog.
     *
     * @throws io.prestosql.spi.security.AccessDeniedException if not allowed
     */
    default void checkCanDeleteFromTable(ConnectorTransactionHandle transactionHandle, ConnectorIdentity identity, SchemaTableName tableName)
    {
        denyDeleteTable(tableName.toString());
    }

    /**
     * Check if identity is allowed to update the specified table in this catalog.
     *
     * @throws io.prestosql.spi.security.AccessDeniedException if not allowed
     */
    default void checkCanUpdateTable(ConnectorTransactionHandle transactionHandle, ConnectorIdentity identity, SchemaTableName tableName)
    {
        denyUpdateTable(tableName.toString());
    }

    /**
     * Check if identity is allowed to create the specified index in this catalog.
     *
     * @throws io.prestosql.spi.security.AccessDeniedException if not allowed
     */
    default void checkCanCreateIndex(ConnectorTransactionHandle transactionHandle, ConnectorIdentity identity, SchemaTableName tableName)
    {
        denyCreateIndex(tableName.toString());
    }

    /**
     * Check if identity is allowed to drop the specified index in this catalog.
     *
     * @throws io.prestosql.spi.security.AccessDeniedException if not allowed
     */
    default void checkCanDropIndex(ConnectorTransactionHandle transactionHandle, ConnectorIdentity identity, SchemaTableName tableName)
    {
        denyDropIndex(tableName.toString());
    }

    /**
     * Check if identity is allowed to rename the specified index in this catalog.
     *
     * @throws io.prestosql.spi.security.AccessDeniedException if not allowed
     */
    default void checkCanRenameIndex(ConnectorTransactionHandle transactionHandle, ConnectorIdentity identity, SchemaTableName indexName, SchemaTableName newIndexName)
    {
        denyRenameIndex(indexName.toString(), newIndexName.toString());
    }

    /**
     * Check if identity is allowed to update the specified index in this catalog.
     *
     * @throws io.prestosql.spi.security.AccessDeniedException if not allowed
     */
    default void checkCanUpdateIndex(ConnectorTransactionHandle transactionHandle, ConnectorIdentity identity, SchemaTableName indexName)
    {
        denyUpdateIndex(indexName.toString());
    }

    /**
     * Check if identity is allowed to show the specified index in this catalog.
     *
     * @throws io.prestosql.spi.security.AccessDeniedException if not allowed
     */
    default void checkCanShowIndex(ConnectorTransactionHandle transactionHandle, ConnectorIdentity identity, SchemaTableName indexName)
    {
        denyShowIndex(indexName.toString());
    }

    /**
     * Check if identity is allowed to create the specified view in this catalog.
     *
     * @throws io.prestosql.spi.security.AccessDeniedException if not allowed
     */
    default void checkCanCreateView(ConnectorTransactionHandle transactionHandle, ConnectorIdentity identity, SchemaTableName viewName)
    {
        denyCreateView(viewName.toString());
    }

    /**
     * Check if identity is allowed to drop the specified view in this catalog.
     *
     * @throws io.prestosql.spi.security.AccessDeniedException if not allowed
     */
    default void checkCanDropView(ConnectorTransactionHandle transactionHandle, ConnectorIdentity identity, SchemaTableName viewName)
    {
        denyDropView(viewName.toString());
    }

    /**
     * Check if identity is allowed to create a view that selects from the specified columns in a relation.
     *
     * @throws io.prestosql.spi.security.AccessDeniedException if not allowed
     */
    default void checkCanCreateViewWithSelectFromColumns(ConnectorTransactionHandle transactionHandle, ConnectorIdentity identity, SchemaTableName tableName, Set<String> columnNames)
    {
        denyCreateViewWithSelect(tableName.toString(), identity);
    }

    /**
     * Check if identity is allowed to set the specified property in this catalog.
     *
     * @throws io.prestosql.spi.security.AccessDeniedException if not allowed
     */
    default void checkCanSetCatalogSessionProperty(ConnectorTransactionHandle transactionHandle, ConnectorIdentity identity, String propertyName)
    {
        denySetCatalogSessionProperty(propertyName);
    }

    /**
     * Check if identity is allowed to grant to any other user the specified privilege on the specified table.
     *
     * @throws io.prestosql.spi.security.AccessDeniedException if not allowed
     */
    default void checkCanGrantTablePrivilege(ConnectorTransactionHandle transactionHandle, ConnectorIdentity identity, Privilege privilege, SchemaTableName tableName, PrestoPrincipal grantee, boolean withGrantOption)
    {
        denyGrantTablePrivilege(privilege.toString(), tableName.toString());
    }

    /**
     * Check if identity is allowed to revoke the specified privilege on the specified table from any user.
     *
     * @throws io.prestosql.spi.security.AccessDeniedException if not allowed
     */
    default void checkCanRevokeTablePrivilege(ConnectorTransactionHandle transactionHandle, ConnectorIdentity identity, Privilege privilege, SchemaTableName tableName, PrestoPrincipal revokee, boolean grantOptionFor)
    {
        denyRevokeTablePrivilege(privilege.toString(), tableName.toString());
    }

    default void checkCanCreateRole(ConnectorTransactionHandle transactionHandle, ConnectorIdentity identity, String role, Optional<PrestoPrincipal> grantor)
    {
        denyCreateRole(role);
    }

    default void checkCanDropRole(ConnectorTransactionHandle transactionHandle, ConnectorIdentity identity, String role)
    {
        denyDropRole(role);
    }

    default void checkCanGrantRoles(ConnectorTransactionHandle transactionHandle, ConnectorIdentity identity, Set<String> roles, Set<PrestoPrincipal> grantees, boolean withAdminOption, Optional<PrestoPrincipal> grantor, String catalogName)
    {
        denyGrantRoles(roles, grantees);
    }

    default void checkCanRevokeRoles(ConnectorTransactionHandle transactionHandle, ConnectorIdentity identity, Set<String> roles, Set<PrestoPrincipal> grantees, boolean adminOptionFor, Optional<PrestoPrincipal> grantor, String catalogName)
    {
        denyRevokeRoles(roles, grantees);
    }

    default void checkCanSetRole(ConnectorTransactionHandle transactionHandle, ConnectorIdentity identity, String role, String catalogName)
    {
        denySetRole(role);
    }

    /**
     * Check if identity is allowed to show roles on the specified catalog.
     *
     * @throws io.prestosql.spi.security.AccessDeniedException if not allowed
     */
    default void checkCanShowRoles(ConnectorTransactionHandle transactionHandle, ConnectorIdentity identity, String catalogName)
    {
        denyShowRoles(catalogName);
    }

    /**
     * Check if identity is allowed to show current roles on the specified catalog.
     *
     * @throws io.prestosql.spi.security.AccessDeniedException if not allowed
     */
    default void checkCanShowCurrentRoles(ConnectorTransactionHandle transactionHandle, ConnectorIdentity identity, String catalogName)
    {
        denyShowCurrentRoles(catalogName);
    }

    /**
     * Check if identity is allowed to show its own role grants on the specified catalog.
     *
     * @throws io.prestosql.spi.security.AccessDeniedException if not allowed
     */
    default void checkCanShowRoleGrants(ConnectorTransactionHandle transactionHandle, ConnectorIdentity identity, String catalogName)
    {
        denyShowRoleGrants(catalogName);
    }

    /**
     * Get a row filter associated with the given table and identity.
     *
     * The filter must be a scalar SQL expression of boolean type over the columns in the table.
     *
     * @return the filter, or {@link Optional#empty()} if not applicable
     */
    default Optional<ViewExpression> getRowFilter(ConnectorTransactionHandle transactionHandle, Identity identity, SchemaTableName tableName)
    {
        return Optional.empty();
    }

    /**
     * Get a column mask associated with the given table, column and identity.
     *
     * The mask must be a scalar SQL expression of a type coercible to the type of the column being masked. The expression
     * must be written in terms of columns in the table.
     *
     * @return the mask, or {@link Optional#empty()} if not applicable
     */
    default Optional<ViewExpression> getColumnMask(ConnectorTransactionHandle transactionHandle, Identity identity, SchemaTableName tableName, String columnName, Type type)
    {
        return Optional.empty();
    }
}<|MERGE_RESOLUTION|>--- conflicted
+++ resolved
@@ -67,11 +67,7 @@
 
 public interface ConnectorAccessControl
 {
-<<<<<<< HEAD
-    default void checkCanSetTableProperties(Identity identity, SchemaTableName tableName, Map<String, Optional<Object>> properties)
-=======
     default void checkCanSetTableProperties(ConnectorSecurityContext context, SchemaTableName tableName, Map<String, Optional<Object>> properties)
->>>>>>> 1f4a988a
     {
         denySetTableProperties(tableName.toString());
     }
