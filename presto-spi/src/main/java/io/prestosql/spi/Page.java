/*
 * Licensed under the Apache License, Version 2.0 (the "License");
 * you may not use this file except in compliance with the License.
 * You may obtain a copy of the License at
 *
 *     http://www.apache.org/licenses/LICENSE-2.0
 *
 * Unless required by applicable law or agreed to in writing, software
 * distributed under the License is distributed on an "AS IS" BASIS,
 * WITHOUT WARRANTIES OR CONDITIONS OF ANY KIND, either express or implied.
 * See the License for the specific language governing permissions and
 * limitations under the License.
 */
package io.prestosql.spi;

import io.prestosql.spi.block.Block;
import io.prestosql.spi.block.DictionaryBlock;
import io.prestosql.spi.block.DictionaryId;
import org.openjdk.jol.info.ClassLayout;

import java.util.ArrayList;
import java.util.Arrays;
import java.util.HashMap;
import java.util.List;
import java.util.Map;
import java.util.Properties;
import java.util.concurrent.atomic.AtomicLong;

import static io.airlift.slice.SizeOf.sizeOf;
import static io.prestosql.spi.block.DictionaryId.randomDictionaryId;
import static java.lang.Math.min;
import static java.lang.String.format;
import static java.util.Objects.requireNonNull;

public class Page
{
    public static final int INSTANCE_SIZE = ClassLayout.parseClass(Page.class).instanceSize() +
            (3 * ClassLayout.parseClass(AtomicLong.class).instanceSize());

    private static final Block[] EMPTY_BLOCKS = new Block[0];

    static Page wrapBlocksWithoutCopy(int positionCount, Block[] blocks)
    {
        return new Page(false, positionCount, blocks);
    }

    private final Block[] blocks;
    private final int positionCount;
    private final AtomicLong sizeInBytes = new AtomicLong(-1);
    private final AtomicLong retainedSizeInBytes = new AtomicLong(-1);
    private final AtomicLong logicalSizeInBytes = new AtomicLong(-1);

    private Properties pageMetadata = new Properties();

    public Page(Block... blocks)
    {
        this(determinePositionCount(blocks), blocks);
    }

    public Page(Properties pageMetadata, Block... blocks)
    {
        this(determinePositionCount(blocks), pageMetadata, blocks);
    }

    public Page(int positionCount, Block... blocks)
    {
        requireNonNull(blocks, "blocks is null");
        this.blocks = Arrays.copyOf(blocks, blocks.length);
        this.positionCount = positionCount;
    }

    private Page(boolean blocksCopyRequired, int positionCount, Block[] blocks)
    {
        requireNonNull(blocks, "blocks is null");
        this.positionCount = positionCount;
        if (blocks.length == 0) {
            this.blocks = EMPTY_BLOCKS;
            this.sizeInBytes.set(0L);
            this.logicalSizeInBytes.set(0L);
            // Empty blocks are not considered "retained" by any particular page
            this.retainedSizeInBytes.set(INSTANCE_SIZE);
        }
        else {
            this.blocks = blocksCopyRequired ? blocks.clone() : blocks;
        }
    }

    public Page(int positionCount, Properties pageMetadata, Block... blocks)
    {
        requireNonNull(blocks, "blocks is null");
        this.blocks = Arrays.copyOf(blocks, blocks.length);
        this.positionCount = positionCount;
        this.pageMetadata = pageMetadata;
    }

    public int getChannelCount()
    {
        return blocks.length;
    }

    public int getPositionCount()
    {
        return positionCount;
    }

    public long getSizeInBytes()
    {
        long size = this.sizeInBytes.get();
        if (size < 0) {
            size = 0;
            for (Block block : blocks) {
                size += block.getSizeInBytes();
            }
            this.sizeInBytes.set(size);
        }
        return size;
    }

    public long getLogicalSizeInBytes()
    {
        long size = logicalSizeInBytes.get();
        if (size < 0) {
            size = 0;
            for (Block block : blocks) {
                size += block.getLogicalSizeInBytes();
            }
            logicalSizeInBytes.set(size);
        }
        return size;
    }

    public long getRetainedSizeInBytes()
    {
        if (retainedSizeInBytes.get() < 0) {
            updateRetainedSize();
        }
        return retainedSizeInBytes.get();
    }

    public Block getBlock(int channel)
    {
        return blocks[channel];
    }

    /**
     * Gets the values at the specified position as a single element page.  The method creates independent
     * copy of the data.
     */
    public Page getSingleValuePage(int position)
    {
        Block[] singleValueBlocks = new Block[this.blocks.length];
        for (int i = 0; i < this.blocks.length; i++) {
            singleValueBlocks[i] = this.blocks[i].getSingleValueBlock(position);
        }
        return new Page(1, singleValueBlocks);
    }

    public Page getRegion(int positionOffset, int length)
    {
        if (positionOffset < 0 || length < 0 || positionOffset + length > positionCount) {
            throw new IndexOutOfBoundsException(format("Invalid position %s and length %s in page with %s positions", positionOffset, length, positionCount));
        }

        int channelCount = getChannelCount();
        Block[] slicedBlocks = new Block[channelCount];
        for (int i = 0; i < channelCount; i++) {
            slicedBlocks[i] = blocks[i].getRegion(positionOffset, length);
        }
        return new Page(length, slicedBlocks);
    }

    public Page appendColumn(Block block)
    {
        requireNonNull(block, "block is null");
        if (positionCount != block.getPositionCount()) {
            throw new IllegalArgumentException("Block does not have same position count");
        }

        Block[] newBlocks = Arrays.copyOf(blocks, blocks.length + 1);
        newBlocks[blocks.length] = block;
        return new Page(newBlocks);
    }

    public void compact()
    {
        if (getRetainedSizeInBytes() <= getSizeInBytes()) {
            return;
        }

        for (int i = 0; i < blocks.length; i++) {
            Block block = blocks[i];
            if (block instanceof DictionaryBlock) {
                continue;
            }
            // Compact the block
            blocks[i] = block.copyRegion(0, block.getPositionCount());
        }

        Map<DictionaryId, DictionaryBlockIndexes> dictionaryBlocks = getRelatedDictionaryBlocks();
        for (DictionaryBlockIndexes blockIndexes : dictionaryBlocks.values()) {
            List<DictionaryBlock> compactBlocks = compactRelatedBlocks(blockIndexes.getBlocks());
            List<Integer> indexes = blockIndexes.getIndexes();
            for (int i = 0; i < compactBlocks.size(); i++) {
                blocks[indexes.get(i)] = compactBlocks.get(i);
            }
        }

        updateRetainedSize();
    }

    private Map<DictionaryId, DictionaryBlockIndexes> getRelatedDictionaryBlocks()
    {
        Map<DictionaryId, DictionaryBlockIndexes> relatedDictionaryBlocks = new HashMap<>();

        for (int i = 0; i < blocks.length; i++) {
            Block block = blocks[i];
            if (block instanceof DictionaryBlock) {
                DictionaryBlock dictionaryBlock = (DictionaryBlock) block;
                relatedDictionaryBlocks.computeIfAbsent(dictionaryBlock.getDictionarySourceId(), id -> new DictionaryBlockIndexes())
                        .addBlock(dictionaryBlock, i);
            }
        }
        return relatedDictionaryBlocks;
    }

    private static List<DictionaryBlock> compactRelatedBlocks(List<DictionaryBlock> blocks)
    {
        DictionaryBlock firstDictionaryBlock = blocks.get(0);
        Block dictionary = firstDictionaryBlock.getDictionary();

        int count = firstDictionaryBlock.getPositionCount();
        int dictionarySize = dictionary.getPositionCount();

        // determine which dictionary entries are referenced and build a reindex for them
        int[] dictionaryPositionsToCopy = new int[min(dictionarySize, count)];
        int[] remapIndex = new int[dictionarySize];
        Arrays.fill(remapIndex, -1);

        int numberOfIndexes = 0;
        for (int i = 0; i < count; i++) {
            int position = firstDictionaryBlock.getId(i);
            if (remapIndex[position] == -1) {
                dictionaryPositionsToCopy[numberOfIndexes] = position;
                remapIndex[position] = numberOfIndexes;
                numberOfIndexes++;
            }
        }

        // entire dictionary is referenced
        if (numberOfIndexes == dictionarySize) {
            return blocks;
        }

        // compact the dictionaries
        int[] newIds = getNewIds(count, firstDictionaryBlock, remapIndex);
        List<DictionaryBlock> outputDictionaryBlocks = new ArrayList<>(blocks.size());
        DictionaryId newDictionaryId = randomDictionaryId();
        for (DictionaryBlock dictionaryBlock : blocks) {
            if (!firstDictionaryBlock.getDictionarySourceId().equals(dictionaryBlock.getDictionarySourceId())) {
                throw new IllegalArgumentException("dictionarySourceIds must be the same");
            }

            try {
                Block compactDictionary = dictionaryBlock.getDictionary().copyPositions(dictionaryPositionsToCopy, 0, numberOfIndexes);
                outputDictionaryBlocks.add(new DictionaryBlock(count, compactDictionary, newIds, true, newDictionaryId));
            }
            catch (UnsupportedOperationException e) {
                // ignore if copy positions is not supported for the dictionary
                outputDictionaryBlocks.add(dictionaryBlock);
            }
        }
        return outputDictionaryBlocks;
    }

    private static int[] getNewIds(int positionCount, DictionaryBlock dictionaryBlock, int[] remapIndex)
    {
        int[] newIds = new int[positionCount];
        for (int i = 0; i < positionCount; i++) {
            int newId = remapIndex[dictionaryBlock.getId(i)];
            if (newId == -1) {
                throw new IllegalStateException("reference to a non-existent key");
            }
            newIds[i] = newId;
        }
        return newIds;
    }

    /**
     * Returns a page that assures all data is in memory.
     * May return the same page if all page data is already in memory.
     * <p>
     * This allows streaming data sources to skip sections that are not
     * accessed in a query.
     */
    public Page getLoadedPage()
    {
        boolean allLoaded = true;
        Block[] loadedBlocks = new Block[blocks.length];
        for (int i = 0; i < blocks.length; i++) {
            loadedBlocks[i] = blocks[i].getLoadedBlock();
            if (loadedBlocks[i] != blocks[i]) {
                allLoaded = false;
            }
        }

        if (allLoaded) {
            return this;
        }

        return new Page(this.pageMetadata, loadedBlocks);
    }

    @Override
    public String toString()
    {
        StringBuilder builder = new StringBuilder("Page{");
        builder.append("positions=").append(positionCount);
        builder.append(", channels=").append(getChannelCount());
        builder.append('}');
        builder.append("@").append(Integer.toHexString(System.identityHashCode(this)));
        return builder.toString();
    }

    private static int determinePositionCount(Block... blocks)
    {
        requireNonNull(blocks, "blocks is null");
        if (blocks.length == 0) {
            throw new IllegalArgumentException("blocks is empty");
        }

        return blocks[0].getPositionCount();
    }

    public Page getPositions(int[] retainedPositions, int offset, int length)
    {
        requireNonNull(retainedPositions, "retainedPositions is null");

        Block[] blockArrays = new Block[this.blocks.length];
        Arrays.setAll(blockArrays, i -> this.blocks[i].getPositions(retainedPositions, offset, length));
        return new Page(length, blockArrays);
    }

    public Page getColumns(int... columns)
    {
        requireNonNull(columns, "columns is null");

<<<<<<< HEAD
        Block[] blocks = new Block[columns.length];
        for (int i = 0; i < columns.length; i++) {
            blocks[i] = this.blocks[columns[i]];
        }
        return wrapBlocksWithoutCopy(positionCount, blocks);
=======
        Block[] block = new Block[columns.length];
        for (int i = 0; i < columns.length; i++) {
            block[i] = this.blocks[columns[i]];
        }
        return wrapBlocksWithoutCopy(positionCount, block);
>>>>>>> 1f4a988a
    }

    public Page prependColumn(Block column)
    {
        if (column.getPositionCount() != positionCount) {
            throw new IllegalArgumentException(format("Column does not have same position count (%s) as page (%s)", column.getPositionCount(), positionCount));
        }

        Block[] result = new Block[blocks.length + 1];
        result[0] = column;
        System.arraycopy(blocks, 0, result, 1, blocks.length);

        return new Page(positionCount, result);
    }

    private void updateRetainedSize()
    {
        long instanceSizeInBytes = INSTANCE_SIZE + sizeOf(blocks);
        for (Block block : blocks) {
            instanceSizeInBytes += block.getRetainedSizeInBytes();
        }
        this.retainedSizeInBytes.set(instanceSizeInBytes);
    }

    private static class DictionaryBlockIndexes
    {
        private final List<DictionaryBlock> blocks = new ArrayList<>();
        private final List<Integer> indexes = new ArrayList<>();

        public void addBlock(DictionaryBlock block, int index)
        {
            blocks.add(block);
            indexes.add(index);
        }

        public List<DictionaryBlock> getBlocks()
        {
            return blocks;
        }

        public List<Integer> getIndexes()
        {
            return indexes;
        }
    }

    public Properties getPageMetadata()
    {
        return pageMetadata;
    }

    public void setPageMetadata(String key, String value)
    {
        pageMetadata.setProperty(key, value);
    }

    public Block[] getBlocks()
    {
        return blocks;
    }
}<|MERGE_RESOLUTION|>--- conflicted
+++ resolved
@@ -344,19 +344,11 @@
     {
         requireNonNull(columns, "columns is null");
 
-<<<<<<< HEAD
-        Block[] blocks = new Block[columns.length];
-        for (int i = 0; i < columns.length; i++) {
-            blocks[i] = this.blocks[columns[i]];
-        }
-        return wrapBlocksWithoutCopy(positionCount, blocks);
-=======
         Block[] block = new Block[columns.length];
         for (int i = 0; i < columns.length; i++) {
             block[i] = this.blocks[columns[i]];
         }
         return wrapBlocksWithoutCopy(positionCount, block);
->>>>>>> 1f4a988a
     }
 
     public Page prependColumn(Block column)
