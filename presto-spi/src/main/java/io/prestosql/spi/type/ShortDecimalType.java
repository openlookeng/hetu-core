--- conflicted
+++ resolved
@@ -178,12 +178,9 @@
     {
         return left <= right;
     }
-<<<<<<< HEAD
-=======
 
     public Optional<Stream<?>> getDiscreteValues(Range range)
     {
         return Optional.of(LongStream.rangeClosed((long) range.getMin(), (long) range.getMax()).boxed());
     }
->>>>>>> 1f4a988a
 }